--- conflicted
+++ resolved
@@ -32,13 +32,10 @@
 const char kDefaultTextLanguage[] = "fr";
 const uint32_t kWidth = 800;
 const uint32_t kHeight = 600;
-<<<<<<< HEAD
+const uint32_t kEC3JocComplexityZero = 0;
+const uint32_t kEC3JocComplexity = 16;
 const bool kAC4IMSFlagEnabled = true;
 const bool kAC4CBIFlagEnabled = true;
-=======
-const uint32_t kEC3JocComplexityZero = 0;
-const uint32_t kEC3JocComplexity = 16;
->>>>>>> 8913dbda
 
 std::unique_ptr<MockMediaPlaylist> CreateVideoPlaylist(
     const std::string& filename,
@@ -89,23 +86,17 @@
     uint64_t channels,
     uint64_t max_bitrate,
     uint64_t avg_bitrate,
-<<<<<<< HEAD
+    uint64_t ec3_joc_complexity,
     bool ac4_ims_flag,
     bool ac4_cbi_flag) {
-=======
-    uint64_t ec3_joc_complexity) {
->>>>>>> 8913dbda
   std::unique_ptr<MockMediaPlaylist> playlist(
       new MockMediaPlaylist(filename, name, group));
 
   EXPECT_CALL(*playlist, GetNumChannels()).WillRepeatedly(Return(channels));
-<<<<<<< HEAD
+  EXPECT_CALL(*playlist, GetEC3JocComplexity())
+      .WillRepeatedly(Return(ec3_joc_complexity));
   EXPECT_CALL(*playlist, GetAC4ImsFlag()).WillRepeatedly(Return(ac4_ims_flag));
   EXPECT_CALL(*playlist, GetAC4CbiFlag()).WillRepeatedly(Return(ac4_cbi_flag));
-=======
-  EXPECT_CALL(*playlist, GetEC3JocComplexity())
-      .WillRepeatedly(Return(ec3_joc_complexity));
->>>>>>> 8913dbda
 
   playlist->SetStreamTypeForTesting(
       MediaPlaylist::MediaPlaylistStreamType::kAudio);
@@ -266,22 +257,14 @@
   // First audio, english.m3u8.
   std::unique_ptr<MockMediaPlaylist> english_playlist = CreateAudioPlaylist(
       "eng.m3u8", "english", "audiogroup", "audiocodec", "en", kAudio1Channels,
-<<<<<<< HEAD
-      kAudio1MaxBitrate, kAudio1AvgBitrate, !kAC4IMSFlagEnabled,
-      !kAC4CBIFlagEnabled);
-=======
-      kAudio1MaxBitrate, kAudio1AvgBitrate, kEC3JocComplexityZero);
->>>>>>> 8913dbda
+      kAudio1MaxBitrate, kAudio1AvgBitrate, kEC3JocComplexityZero,
+      !kAC4IMSFlagEnabled, !kAC4CBIFlagEnabled);
 
   // Second audio, spanish.m3u8.
   std::unique_ptr<MockMediaPlaylist> spanish_playlist = CreateAudioPlaylist(
       "spa.m3u8", "espanol", "audiogroup", "audiocodec", "es", kAudio2Channels,
-<<<<<<< HEAD
-      kAudio2MaxBitrate, kAudio2AvgBitrate, !kAC4IMSFlagEnabled,
-      !kAC4CBIFlagEnabled);
-=======
-      kAudio2MaxBitrate, kAudio2AvgBitrate, kEC3JocComplexityZero);
->>>>>>> 8913dbda
+      kAudio2MaxBitrate, kAudio2AvgBitrate, kEC3JocComplexityZero,
+      !kAC4IMSFlagEnabled, !kAC4CBIFlagEnabled);
 
   const char kBaseUrl[] = "http://playlists.org/";
   EXPECT_TRUE(master_playlist_.WriteMasterPlaylist(
@@ -336,21 +319,13 @@
   std::unique_ptr<MockMediaPlaylist> eng_lo_playlist = CreateAudioPlaylist(
       "eng_lo.m3u8", "english_lo", "audio_lo", "audiocodec_lo", "en",
       kAudio1Channels, kAudio1MaxBitrate, kAudio1AvgBitrate,
-<<<<<<< HEAD
-      !kAC4IMSFlagEnabled, !kAC4CBIFlagEnabled);
-=======
-      kEC3JocComplexityZero);
->>>>>>> 8913dbda
+      kEC3JocComplexityZero, !kAC4IMSFlagEnabled, !kAC4CBIFlagEnabled);
 
   // Second audio, eng_hi.m3u8.
   std::unique_ptr<MockMediaPlaylist> eng_hi_playlist = CreateAudioPlaylist(
       "eng_hi.m3u8", "english_hi", "audio_hi", "audiocodec_hi", "en",
       kAudio2Channels, kAudio2MaxBitrate, kAudio2AvgBitrate,
-<<<<<<< HEAD
-      !kAC4IMSFlagEnabled, !kAC4CBIFlagEnabled);
-=======
-      kEC3JocComplexityZero);
->>>>>>> 8913dbda
+      kEC3JocComplexityZero, !kAC4IMSFlagEnabled, !kAC4CBIFlagEnabled);
 
   const char kBaseUrl[] = "http://anydomain.com/";
   EXPECT_TRUE(master_playlist_.WriteMasterPlaylist(
@@ -393,19 +368,11 @@
   // First audio, eng_lo.m3u8.
   std::unique_ptr<MockMediaPlaylist> eng_lo_playlist = CreateAudioPlaylist(
       "eng_lo.m3u8", "english", "audio", "audiocodec", "en", 1, 50000, 40000,
-<<<<<<< HEAD
-      !kAC4IMSFlagEnabled, !kAC4CBIFlagEnabled);
+      kEC3JocComplexityZero, !kAC4IMSFlagEnabled, !kAC4CBIFlagEnabled);
 
   std::unique_ptr<MockMediaPlaylist> eng_hi_playlist = CreateAudioPlaylist(
       "eng_hi.m3u8", "english", "audio", "audiocodec", "en", 8, 100000, 80000,
-      !kAC4IMSFlagEnabled, !kAC4CBIFlagEnabled);
-=======
-      kEC3JocComplexityZero);
-
-  std::unique_ptr<MockMediaPlaylist> eng_hi_playlist = CreateAudioPlaylist(
-      "eng_hi.m3u8", "english", "audio", "audiocodec", "en", 8, 100000, 80000,
-      kEC3JocComplexityZero);
->>>>>>> 8913dbda
+      kEC3JocComplexityZero, !kAC4IMSFlagEnabled, !kAC4CBIFlagEnabled);
 
   const char kBaseUrl[] = "http://anydomain.com/";
   EXPECT_TRUE(master_playlist_.WriteMasterPlaylist(
@@ -572,11 +539,7 @@
   // Audio, english.m3u8.
   std::unique_ptr<MockMediaPlaylist> audio = CreateAudioPlaylist(
       "eng.m3u8", "english", "audiogroup", "audiocodec", "en", 2, 50000, 30000,
-<<<<<<< HEAD
-      !kAC4IMSFlagEnabled, !kAC4CBIFlagEnabled);
-=======
-      kEC3JocComplexityZero);
->>>>>>> 8913dbda
+      kEC3JocComplexityZero, !kAC4IMSFlagEnabled, !kAC4CBIFlagEnabled);
 
   // Text, english.m3u8.
   std::unique_ptr<MockMediaPlaylist> text =
@@ -623,19 +586,12 @@
       // AUDIO
       CreateAudioPlaylist("audio-1.m3u8", "audio 1", "audio-group-1",
                           "audiocodec", "en", kAudioChannels, kAudioMaxBitrate,
-<<<<<<< HEAD
-                          kAudioAvgBitrate, !kAC4IMSFlagEnabled,
-                          !kAC4CBIFlagEnabled),
+                          kAudioAvgBitrate, kEC3JocComplexityZero,
+                          !kAC4IMSFlagEnabled, !kAC4CBIFlagEnabled),
       CreateAudioPlaylist("audio-2.m3u8", "audio 2", "audio-group-2",
                           "audiocodec", "fr", kAudioChannels, kAudioMaxBitrate,
-                          kAudioAvgBitrate, !kAC4IMSFlagEnabled,
-                          !kAC4CBIFlagEnabled),
-=======
-                          kAudioAvgBitrate, kEC3JocComplexityZero),
-      CreateAudioPlaylist("audio-2.m3u8", "audio 2", "audio-group-2",
-                          "audiocodec", "fr", kAudioChannels, kAudioMaxBitrate,
-                          kAudioAvgBitrate, kEC3JocComplexityZero),
->>>>>>> 8913dbda
+                          kAudioAvgBitrate, kEC3JocComplexityZero,
+                          !kAC4IMSFlagEnabled, !kAC4CBIFlagEnabled),
 
       // SUBTITLES
       CreateTextPlaylist("text-1.m3u8", "text 1", "text-group-1", "textcodec",
@@ -743,19 +699,12 @@
       // AUDIO
       CreateAudioPlaylist("audio-1.m3u8", "audio 1", "audio-group-1",
                           "audiocodec", "en", kAudioChannels, kAudioMaxBitrate,
-<<<<<<< HEAD
-                          kAudioAvgBitrate, !kAC4IMSFlagEnabled,
-                          !kAC4CBIFlagEnabled),
+                          kAudioAvgBitrate, kEC3JocComplexityZero,
+                          !kAC4IMSFlagEnabled, !kAC4CBIFlagEnabled),
       CreateAudioPlaylist("audio-2.m3u8", "audio 2", "audio-group-2",
                           "audiocodec", "fr", kAudioChannels, kAudioMaxBitrate,
-                          kAudioAvgBitrate, !kAC4IMSFlagEnabled,
-                          !kAC4CBIFlagEnabled),
-=======
-                          kAudioAvgBitrate, kEC3JocComplexityZero),
-      CreateAudioPlaylist("audio-2.m3u8", "audio 2", "audio-group-2",
-                          "audiocodec", "fr", kAudioChannels, kAudioMaxBitrate,
-                          kAudioAvgBitrate, kEC3JocComplexityZero),
->>>>>>> 8913dbda
+                          kAudioAvgBitrate, kEC3JocComplexityZero,
+                          !kAC4IMSFlagEnabled, !kAC4CBIFlagEnabled),
   };
 
   // Add all the media playlists to the master playlist.
@@ -793,36 +742,21 @@
   ASSERT_EQ(expected, actual);
 }
 
-<<<<<<< HEAD
-TEST_F(MasterPlaylistTest, WriteMasterPlaylistAudioOnlyAC4IMS) {
-  const uint64_t kAudioChannels = 2;
-=======
 TEST_F(MasterPlaylistTest, WriteMasterPlaylistAudioOnlyJOC) {
   const uint64_t kAudioChannels = 6;
->>>>>>> 8913dbda
   const uint64_t kAudioMaxBitrate = 50000;
   const uint64_t kAudioAvgBitrate = 30000;
 
   std::unique_ptr<MockMediaPlaylist> media_playlists[] = {
-<<<<<<< HEAD
-      // AUDIO
-      CreateAudioPlaylist("audio-1.m3u8", "audio 1", "audio-group-1",
-                          "audio1codec", "en", kAudioChannels, kAudioMaxBitrate,
-                          kAudioAvgBitrate, kAC4IMSFlagEnabled,
-                          !kAC4CBIFlagEnabled),
-      CreateAudioPlaylist("audio-2.m3u8", "audio 2", "audio-group-2",
-                          "audio2codec", "en", kAudioChannels, kAudioMaxBitrate,
-                          kAudioAvgBitrate, !kAC4IMSFlagEnabled,
-                          !kAC4CBIFlagEnabled),
-=======
     // AUDIO
     CreateAudioPlaylist("audio-1.m3u8", "audio 1", "audio-group-1",
     "audiocodec", "en", kAudioChannels, kAudioMaxBitrate,
-    kAudioAvgBitrate, kEC3JocComplexityZero),
+    kAudioAvgBitrate, kEC3JocComplexityZero, !kAC4IMSFlagEnabled,
+    !kAC4CBIFlagEnabled),
     CreateAudioPlaylist("audio-2.m3u8", "audio 2", "audio-group-2",
     "audiocodec", "en", kAudioChannels, kAudioMaxBitrate,
-    kAudioAvgBitrate, kEC3JocComplexity),
->>>>>>> 8913dbda
+    kAudioAvgBitrate, kEC3JocComplexity, !kAC4IMSFlagEnabled,
+    !kAC4CBIFlagEnabled),
   };
 
   // Add all the media playlists to the master playlist.
@@ -833,92 +767,12 @@
 
   const char kBaseUrl[] = "http://playlists.org/";
   EXPECT_TRUE(master_playlist_.WriteMasterPlaylist(kBaseUrl, test_output_dir_,
-<<<<<<< HEAD
-                                                   media_playlist_list));
-=======
     media_playlist_list));
->>>>>>> 8913dbda
-
-  std::string actual;
-  ASSERT_TRUE(File::ReadFileToString(master_playlist_path_.c_str(), &actual));
-
-  const std::string expected =
-<<<<<<< HEAD
-      "#EXTM3U\n"
-      "## Generated with https://github.com/google/shaka-packager version "
-      "test\n"
-      "\n"
-      "#EXT-X-MEDIA:TYPE=AUDIO,URI=\"http://playlists.org/audio-1.m3u8\","
-      "GROUP-ID=\"audio-group-1\",LANGUAGE=\"en\",NAME=\"audio 1\","
-      "DEFAULT=YES,AUTOSELECT=YES,CHANNELS=\"2/IMSA\"\n"
-      "#EXT-X-MEDIA:TYPE=AUDIO,URI=\"http://playlists.org/audio-2.m3u8\","
-      "GROUP-ID=\"audio-group-2\",LANGUAGE=\"en\",NAME=\"audio 2\","
-      "DEFAULT=YES,AUTOSELECT=YES,CHANNELS=\"2\"\n"
-      "\n"
-      "#EXT-X-STREAM-INF:BANDWIDTH=50000,AVERAGE-BANDWIDTH=30000,"
-      "CODECS=\"audio1codec\",AUDIO=\"audio-group-1\"\n"
-      "http://playlists.org/audio-1.m3u8\n"
-      "#EXT-X-STREAM-INF:BANDWIDTH=50000,AVERAGE-BANDWIDTH=30000,"
-      "CODECS=\"audio2codec\",AUDIO=\"audio-group-2\"\n"
-      "http://playlists.org/audio-2.m3u8\n";
-
-  ASSERT_EQ(expected, actual);
-}
-
-TEST_F(MasterPlaylistTest, WriteMasterPlaylistAudioOnlyAC4CBI) {
-  const uint64_t kAudio1Channels = 6;
-  const uint64_t kAudio2Channels = 8;
-  const uint64_t kAudioMaxBitrate = 50000;
-  const uint64_t kAudioAvgBitrate = 30000;
-
-  std::unique_ptr<MockMediaPlaylist> media_playlists[] = {
-      // AUDIO
-      CreateAudioPlaylist("audio-1.m3u8", "audio 1", "audio-group-1",
-                          "audiocodec", "en", kAudio1Channels, kAudioMaxBitrate,
-                          kAudioAvgBitrate, !kAC4IMSFlagEnabled,
-                          !kAC4CBIFlagEnabled),
-      CreateAudioPlaylist("audio-2.m3u8", "audio 2", "audio-group-2",
-                          "audiocodec", "en", kAudio2Channels, kAudioMaxBitrate,
-                          kAudioAvgBitrate, !kAC4IMSFlagEnabled,
-                          kAC4CBIFlagEnabled),
-  };
-
-  // Add all the media playlists to the master playlist.
-  std::list<MediaPlaylist*> media_playlist_list;
-  for (const auto& media_playlist : media_playlists) {
-    media_playlist_list.push_back(media_playlist.get());
-  }
-
-  const char kBaseUrl[] = "http://playlists.org/";
-  EXPECT_TRUE(master_playlist_.WriteMasterPlaylist(kBaseUrl, test_output_dir_,
-                                                   media_playlist_list));
-
-  std::string actual;
-  ASSERT_TRUE(File::ReadFileToString(master_playlist_path_.c_str(), &actual));
-
-  const std::string expected =
-      "#EXTM3U\n"
-      "## Generated with https://github.com/google/shaka-packager version "
-      "test\n"
-      "\n"
-      "#EXT-X-MEDIA:TYPE=AUDIO,URI=\"http://playlists.org/audio-1.m3u8\","
-      "GROUP-ID=\"audio-group-1\",LANGUAGE=\"en\",NAME=\"audio 1\","
-      "DEFAULT=YES,AUTOSELECT=YES,CHANNELS=\"6\"\n"
-      "#EXT-X-MEDIA:TYPE=AUDIO,URI=\"http://playlists.org/audio-2.m3u8\","
-      "GROUP-ID=\"audio-group-2\",LANGUAGE=\"en\",NAME=\"audio 2\","
-      "DEFAULT=YES,AUTOSELECT=YES,CHANNELS=\"8/IMSA\"\n"
-      "\n"
-      "#EXT-X-STREAM-INF:BANDWIDTH=50000,AVERAGE-BANDWIDTH=30000,"
-      "CODECS=\"audiocodec\",AUDIO=\"audio-group-1\"\n"
-      "http://playlists.org/audio-1.m3u8\n"
-      "#EXT-X-STREAM-INF:BANDWIDTH=50000,AVERAGE-BANDWIDTH=30000,"
-      "CODECS=\"audiocodec\",AUDIO=\"audio-group-2\"\n"
-      "http://playlists.org/audio-2.m3u8\n";
-
-  ASSERT_EQ(expected, actual);
-}
-
-=======
+
+  std::string actual;
+  ASSERT_TRUE(File::ReadFileToString(master_playlist_path_.c_str(), &actual));
+
+  const std::string expected =
     "#EXTM3U\n"
     "## Generated with https://github.com/google/shaka-packager version "
     "test\n"
@@ -939,6 +793,110 @@
 
   ASSERT_EQ(expected, actual);
 }
->>>>>>> 8913dbda
+TEST_F(MasterPlaylistTest, WriteMasterPlaylistAudioOnlyAC4IMS) {
+  const uint64_t kAudioChannels = 2;
+  const uint64_t kAudioMaxBitrate = 50000;
+  const uint64_t kAudioAvgBitrate = 30000;
+
+  std::unique_ptr<MockMediaPlaylist> media_playlists[] = {
+      // AUDIO
+      CreateAudioPlaylist("audio-1.m3u8", "audio 1", "audio-group-1",
+                          "audio1codec", "en", kAudioChannels, kAudioMaxBitrate,
+                          kAudioAvgBitrate, kEC3JocComplexityZero,
+                          kAC4IMSFlagEnabled, !kAC4CBIFlagEnabled),
+      CreateAudioPlaylist("audio-2.m3u8", "audio 2", "audio-group-2",
+                          "audio2codec", "en", kAudioChannels, kAudioMaxBitrate,
+                          kAudioAvgBitrate, kEC3JocComplexityZero,
+                          !kAC4IMSFlagEnabled, !kAC4CBIFlagEnabled),
+  };
+
+  // Add all the media playlists to the master playlist.
+  std::list<MediaPlaylist*> media_playlist_list;
+  for (const auto& media_playlist : media_playlists) {
+    media_playlist_list.push_back(media_playlist.get());
+  }
+
+  const char kBaseUrl[] = "http://playlists.org/";
+  EXPECT_TRUE(master_playlist_.WriteMasterPlaylist(kBaseUrl, test_output_dir_,
+                                                   media_playlist_list));
+
+  std::string actual;
+  ASSERT_TRUE(File::ReadFileToString(master_playlist_path_.c_str(), &actual));
+
+  const std::string expected =
+      "#EXTM3U\n"
+      "## Generated with https://github.com/google/shaka-packager version "
+      "test\n"
+      "\n"
+      "#EXT-X-MEDIA:TYPE=AUDIO,URI=\"http://playlists.org/audio-1.m3u8\","
+      "GROUP-ID=\"audio-group-1\",LANGUAGE=\"en\",NAME=\"audio 1\","
+      "DEFAULT=YES,AUTOSELECT=YES,CHANNELS=\"2/IMSA\"\n"
+      "#EXT-X-MEDIA:TYPE=AUDIO,URI=\"http://playlists.org/audio-2.m3u8\","
+      "GROUP-ID=\"audio-group-2\",LANGUAGE=\"en\",NAME=\"audio 2\","
+      "DEFAULT=YES,AUTOSELECT=YES,CHANNELS=\"2\"\n"
+      "\n"
+      "#EXT-X-STREAM-INF:BANDWIDTH=50000,AVERAGE-BANDWIDTH=30000,"
+      "CODECS=\"audio1codec\",AUDIO=\"audio-group-1\"\n"
+      "http://playlists.org/audio-1.m3u8\n"
+      "#EXT-X-STREAM-INF:BANDWIDTH=50000,AVERAGE-BANDWIDTH=30000,"
+      "CODECS=\"audio2codec\",AUDIO=\"audio-group-2\"\n"
+      "http://playlists.org/audio-2.m3u8\n";
+
+  ASSERT_EQ(expected, actual);
+}
+
+TEST_F(MasterPlaylistTest, WriteMasterPlaylistAudioOnlyAC4CBI) {
+  const uint64_t kAudio1Channels = 6;
+  const uint64_t kAudio2Channels = 8;
+  const uint64_t kAudioMaxBitrate = 50000;
+  const uint64_t kAudioAvgBitrate = 30000;
+
+  std::unique_ptr<MockMediaPlaylist> media_playlists[] = {
+      // AUDIO
+      CreateAudioPlaylist("audio-1.m3u8", "audio 1", "audio-group-1",
+                          "audiocodec", "en", kAudio1Channels, kAudioMaxBitrate,
+                          kAudioAvgBitrate, kEC3JocComplexityZero,
+                          !kAC4IMSFlagEnabled, !kAC4CBIFlagEnabled),
+      CreateAudioPlaylist("audio-2.m3u8", "audio 2", "audio-group-2",
+                          "audiocodec", "en", kAudio2Channels, kAudioMaxBitrate,
+                          kAudioAvgBitrate, kEC3JocComplexityZero,
+                          !kAC4IMSFlagEnabled, kAC4CBIFlagEnabled),
+  };
+
+  // Add all the media playlists to the master playlist.
+  std::list<MediaPlaylist*> media_playlist_list;
+  for (const auto& media_playlist : media_playlists) {
+    media_playlist_list.push_back(media_playlist.get());
+  }
+
+  const char kBaseUrl[] = "http://playlists.org/";
+  EXPECT_TRUE(master_playlist_.WriteMasterPlaylist(kBaseUrl, test_output_dir_,
+                                                   media_playlist_list));
+
+  std::string actual;
+  ASSERT_TRUE(File::ReadFileToString(master_playlist_path_.c_str(), &actual));
+
+  const std::string expected =
+      "#EXTM3U\n"
+      "## Generated with https://github.com/google/shaka-packager version "
+      "test\n"
+      "\n"
+      "#EXT-X-MEDIA:TYPE=AUDIO,URI=\"http://playlists.org/audio-1.m3u8\","
+      "GROUP-ID=\"audio-group-1\",LANGUAGE=\"en\",NAME=\"audio 1\","
+      "DEFAULT=YES,AUTOSELECT=YES,CHANNELS=\"6\"\n"
+      "#EXT-X-MEDIA:TYPE=AUDIO,URI=\"http://playlists.org/audio-2.m3u8\","
+      "GROUP-ID=\"audio-group-2\",LANGUAGE=\"en\",NAME=\"audio 2\","
+      "DEFAULT=YES,AUTOSELECT=YES,CHANNELS=\"8/IMSA\"\n"
+      "\n"
+      "#EXT-X-STREAM-INF:BANDWIDTH=50000,AVERAGE-BANDWIDTH=30000,"
+      "CODECS=\"audiocodec\",AUDIO=\"audio-group-1\"\n"
+      "http://playlists.org/audio-1.m3u8\n"
+      "#EXT-X-STREAM-INF:BANDWIDTH=50000,AVERAGE-BANDWIDTH=30000,"
+      "CODECS=\"audiocodec\",AUDIO=\"audio-group-2\"\n"
+      "http://playlists.org/audio-2.m3u8\n";
+
+  ASSERT_EQ(expected, actual);
+}
+
 }  // namespace hls
 }  // namespace shaka