--- conflicted
+++ resolved
@@ -188,7 +188,11 @@
   /// @return number of channels for audio. 0 is returned for video.
   virtual int GetNumChannels() const;
 
-<<<<<<< HEAD
+  /// @return Dolby Digital Plus JOC decoding complexity, ETSI TS 103 420 v1.2.1
+  ///         Backwards-compatible object audio carriage using Enhanced AC-3
+  ///         Standard C.3.2.3.
+  virtual int GetEC3JocComplexity() const;
+
   /// @return true if it's an AC-4 IMS stream, based on Dolby AC-4 in MPEG-DASH
   ///         for Online Delivery Specification 2.5.3.
   ///         https://developer.dolby.com/tools-media/online-delivery-kits/dolby-ac-4/
@@ -198,12 +202,6 @@
   ///         Digital Audio Compression (AC-4) Standard; Part 2: Immersive and
   ///         personalized audio 4.3.
   virtual bool GetAC4CbiFlag() const;
-=======
-  /// @return Dolby Digital Plus JOC decoding complexity, ETSI TS 103 420 v1.2.1
-  ///         Backwards-compatible object audio carriage using Enhanced AC-3
-  ///         Standard C.3.2.3.
-  virtual int GetEC3JocComplexity() const;
->>>>>>> 8913dbda
 
   /// @return true if |width| and |height| have been set with a valid
   ///         resolution values.
