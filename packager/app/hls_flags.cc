// Copyright 2016 Google LLC. All rights reserved.
//
// Use of this source code is governed by a BSD-style
// license that can be found in the LICENSE file or at
// https://developers.google.com/open-source/licenses/bsd

#include <packager/app/hls_flags.h>

#include <optional>

ABSL_FLAG(std::string,
          hls_master_playlist_output,
          "",
          "Output path for the master playlist for HLS. This flag must be"
          "used to output HLS.");
ABSL_FLAG(std::string,
          hls_base_url,
          "",
          "The base URL for the Media Playlists and media files listed in "
          "the playlists. This is the prefix for the files.");
ABSL_FLAG(std::string,
          hls_key_uri,
          "",
          "The key uri for 'identity' and 'com.apple.streamingkeydelivery' "
          "key formats. Ignored if the playlist is not encrypted or not "
          "using the above key formats.");
ABSL_FLAG(std::string,
          hls_playlist_type,
          "VOD",
          "VOD, EVENT, or LIVE. This defines the EXT-X-PLAYLIST-TYPE in "
          "the HLS specification. For hls_playlist_type of LIVE, "
          "EXT-X-PLAYLIST-TYPE tag is omitted.");
ABSL_FLAG(int32_t,
          hls_media_sequence_number,
          0,
          "Number. This HLS-only parameter defines the initial "
          "EXT-X-MEDIA-SEQUENCE value, which allows continuous media "
          "sequence across packager restarts. See #691 for more "
          "information about the reasoning of this and its use cases.");
ABSL_FLAG(std::optional<double>,
          hls_start_time_offset,
          std::nullopt,
          "Floating-point number. Sets EXT-X-START on the media playlists "
          "to specify the preferred point at wich the player should start "
          "playing. A positive number indicates a time offset from the "
          "beginning of the playlist. A negative number indicates a "
          "negative time offset from the end of the last media segment "
          "in the playlist.");
ABSL_FLAG(bool,
          create_session_keys,
          false,
          "Playback of Offline HLS assets shall use EXT-X-SESSION-KEY "
          "to declare all eligible content keys in the master playlist.");
ABSL_FLAG(bool,
<<<<<<< HEAD
          strict_codecs_signaling,
          false,
          "Don't map codecs to a preferred codec value, but strictly "
          "preserve the fourcc in the media. This may cause playback "
          "issues on some Apple devices, but strictly complies with the "
          "HLS specification.");
=======
          add_program_date_time,
          false,
          "Add EXT-X-PROGRAM-DATE-TIME tag to the playlist. The date time is "
          "derived from the current wall clock time.");
>>>>>>> 73b40484
<|MERGE_RESOLUTION|>--- conflicted
+++ resolved
@@ -52,16 +52,13 @@
           "Playback of Offline HLS assets shall use EXT-X-SESSION-KEY "
           "to declare all eligible content keys in the master playlist.");
 ABSL_FLAG(bool,
-<<<<<<< HEAD
+          add_program_date_time,
+          false,
+          "Add EXT-X-PROGRAM-DATE-TIME tag to the playlist. The date time is "
+          "derived from the current wall clock time.");
           strict_codecs_signaling,
           false,
           "Don't map codecs to a preferred codec value, but strictly "
           "preserve the fourcc in the media. This may cause playback "
           "issues on some Apple devices, but strictly complies with the "
-          "HLS specification.");
-=======
-          add_program_date_time,
-          false,
-          "Add EXT-X-PROGRAM-DATE-TIME tag to the playlist. The date time is "
-          "derived from the current wall clock time.");
->>>>>>> 73b40484
+          "HLS specification.");